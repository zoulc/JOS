--- conflicted
+++ resolved
@@ -64,14 +64,7 @@
 	ENV_CREATE(TEST, ENV_TYPE_USER);
 #else
 	// Touch all you want.
-<<<<<<< HEAD
-	// ENV_CREATE(user_primes, ENV_TYPE_USER);
-	ENV_CREATE(user_yield, ENV_TYPE_USER);
-	ENV_CREATE(user_yield, ENV_TYPE_USER);
-	ENV_CREATE(user_yield, ENV_TYPE_USER);
-=======
 	ENV_CREATE(user_icode, ENV_TYPE_USER);
->>>>>>> 7a9f72e8
 #endif // TEST*
 
 	// Should not be necessary - drains keyboard because interrupt has given up.
